--- conflicted
+++ resolved
@@ -157,14 +157,8 @@
 
    // Indexing variables
    uint num_bodies;        // The number of objects in a system
-<<<<<<< HEAD
-   uint num_shafts;        // The number of shafts in the system
-   uint num_dof;           // The number of degrees of freedon in the system
-   uint num_models;        // The number of collision models in a system
-=======
    uint num_dof;           // The number of degrees of freedom in the system
    uint num_shapes;        // The number of collision models in a system
->>>>>>> edcef269
    uint num_contacts;      // The number of contacts in a system
    uint old_num_contacts;  // The number of contacts during the previous step
    uint num_unilaterals;   // The number of contact constraints

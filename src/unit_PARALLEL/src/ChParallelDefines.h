#ifndef CHPARALLELDEFINES_H
#define CHPARALLELDEFINES_H

//////////////////////////////////////////////////
//
//   ChParallelDefines.h
//
///////////////////////////////////////////////////

#undef _GLIBCXX_ATOMIC_BUILTINS
#undef _GLIBCXX_USE_INT128 

#ifdef SIM_ENABLE_GPU_MODE
#define THRUST_DEVICE_SYSTEM THRUST_DEVICE_SYSTEM_CUDA
#else
//#define THRUST_DEVICE_SYSTEM THRUST_DEVICE_SYSTEM_OMP
//#define THRUST_HOST_SYSTEM THRUST_HOST_SYSTEM_OMP
#endif
#ifndef _MSC_VER
#include <fenv.h>
#endif

#include <time.h>
#include <iostream>
#include <numeric>
#include <thrust/host_vector.h>
#include <thrust/device_vector.h>
#include <math.h>
#include <thrust/transform.h>
#include <thrust/functional.h>
#include <thrust/inner_product.h>
#include <thrust/sort.h>
#include <thrust/copy.h>
#include <thrust/count.h>
#include <thrust/scan.h>
#include <thrust/merge.h>
#include <thrust/sequence.h>
#include <thrust/extrema.h>
#include <thrust/binary_search.h>
#include <thrust/set_operations.h>
#include <thrust/iterator/constant_iterator.h>
#include <thrust/for_each.h>
#include <thrust/iterator/zip_iterator.h>
#include <thrust/unique.h>
#include <thrust/remove.h>
#include <thrust/random.h>
#include <thrust/system/omp/execution_policy.h>
//#include <thrust/system/tbb/execution_policy.h>
#include "ChApiParallel.h"
//#include <mpi.h>
#include <omp.h>
#include <vector>
#include <string.h>
using namespace std;
//using namespace thrust;
typedef unsigned int uint;

#ifdef __CDT_PARSER__
#define __host__
#define __device__
#define __global__
#define __constant__
#define __shared__
#define CUDA_KERNEL_DIM(...) ()
#define __KERNEL__(...) ()
#else
#define CUDA_KERNEL_DIM(...)  <<< __VA_ARGS__ >>>
#define __KERNEL__(...)  <<< __VA_ARGS__ >>>
#endif


//#define SIM_ENABLE_GPU_MODE
#ifdef SIM_ENABLE_GPU_MODE
#define custom_vector thrust::device_vector
#else
#define custom_vector thrust::host_vector
#endif

<<<<<<< HEAD

//#define PRINT_DEBUG_GPU
=======
//#define PRINT_LEVEL_1
//#define PRINT_LEVEL_2
>>>>>>> 2a5cdceb

//defines to cast thrust vectors as raw pointers
#define CASTC1(x) (char*)thrust::raw_pointer_cast(&x[0])
#define CASTU1(x) (uint*)thrust::raw_pointer_cast(&x[0])
#define CASTU2(x) (uint2*)thrust::raw_pointer_cast(&x[0])
#define CASTU3(x) (uint3*)thrust::raw_pointer_cast(&x[0])
#define CASTI1(x) (int*)thrust::raw_pointer_cast(&x[0])
#define CASTLL(x) (long long*)thrust::raw_pointer_cast(&x[0])
#define CASTI2(x) (int2*)thrust::raw_pointer_cast(&x[0])
#define CASTI3(x) (int3*)thrust::raw_pointer_cast(&x[0])
#define CASTI4(x) (int4*)thrust::raw_pointer_cast(&x[0])
#define CASTR1(x) (real*)thrust::raw_pointer_cast(&x[0])
#define CASTR2(x) (real2*)thrust::raw_pointer_cast(&x[0])
#define CASTR3(x) (real3*)thrust::raw_pointer_cast(&x[0])
#define CASTR4(x) (real4*)thrust::raw_pointer_cast(&x[0])
#define CASTB1(x) (bool*)thrust::raw_pointer_cast(&x[0])
#define CASTS(x) (shape_type*)thrust::raw_pointer_cast(&x[0])
#define OBJCAST(x)  (object*)thrust::raw_pointer_cast(&x[0])
#define AABBCAST(x) (AABB*)thrust::raw_pointer_cast(&x[0])
#define CONTCAST(x) (contactGPU*)thrust::raw_pointer_cast(&x[0])

#define CHVECCAST(v) ChVector<>(v.x,v.y,v.z)
#define CHQUATCAST(q) ChQuaternion<>(q.w,q.x,q.y,q.z)

#define THREADS                         128
#define MAXBLOCK                        65535
#define BLOCKS(x)                       max((int)ceil(x/(real)THREADS),1)
#define BLOCKS_T(x,y)                   max((int)ceil(x/(real)y),1)
#define BLOCKS2D(x)                     dim3(min(MAXBLOCK,BLOCKS(x)),ceil(BLOCKS(x)/(real)MAXBLOCK),1)
#define COPY_TO_CONST_MEM(x)            cudaMemcpyToSymbolAsync(x##_const,  &x, sizeof(x),0,cudaMemcpyHostToDevice)
#define INDEX1D (blockIdx.x * blockDim.x + threadIdx.x)
#define INDEX3D (threadIdx.x + blockDim.x * threadIdx.y + (blockIdx.x * blockDim.x * blockDim.y) + (blockIdx.y * blockDim.x * blockDim.y))
#define INIT_CHECK_THREAD_BOUNDED(x,y)  uint index = x; if (index >= y) { return;}

#define START_TIMING(x,y,z)             cudaEventCreate(&x); cudaEventCreate(&y); cudaEventRecord(x, 0); z=0;
#define STOP_TIMING(x,y,z)              cudaThreadSynchronize(); cudaEventRecord(y, 0); cudaEventSynchronize(y); cudaEventElapsedTime(&z,x , y); cudaEventDestroy(x);  cudaEventDestroy(y);
#define BIND_TEXF4(x)                   cudaBindTexture(NULL, x##_tex,   CASTF4(x),   x.size()*sizeof(real4));
#define BIND_TEXU1(x)                   cudaBindTexture(NULL, x##_tex,   CASTU1(x),   x.size()*sizeof(uint1));
#define UNBIND_TEX(x)                   cudaUnbindTexture( x##_tex );

#define Thrust_Inclusive_Scan_Sum(x,y)  thrust::inclusive_scan(x.begin(),x.end(), x.begin()); y=x.back();
#define Thrust_Sort_By_Key(x,y)         thrust::sort_by_key(x.begin(),x.end(),y.begin())
#define Thrust_Reduce_By_KeyA(x,y,z)x=  (thrust::reduce_by_key(y.begin(),y.end(),thrust::constant_iterator<uint>(1),y.begin(),z.begin()).second)-z.begin()
#define Thrust_Reduce_By_KeyB(x,y,z,w)x=(thrust::reduce_by_key(y.begin(),y.end(),thrust::constant_iterator<uint>(1),z.begin(),w.begin()).second)-w.begin()
#define Thrust_Inclusive_Scan(x)        thrust::inclusive_scan(x.begin(), x.end(), x.begin())
#define Thrust_Fill(x,y)                thrust::fill(x.begin(),x.end(),y)
#define Thrust_Sort(x)                  thrust::sort(x.begin(),x.end())
#define Thrust_Count(x,y)               thrust::count(x.begin(),x.end(),y)
#define Thrust_Sequence(x)              thrust::sequence(x.begin(),x.end())
#define Thrust_Equal(x,y)               thrust::equal(x.begin(),x.end(), y.begin())
#define Thrust_Max(x)                   x[thrust::max_element(x.begin(),x.end())-x.begin()]
#define Thrust_Min(x)                   x[thrust::min_element(x.begin(),x.end())-x.begin()]
#define Thrust_Total(x)                 thrust::reduce(x.begin(),x.end())
#define DBG(x)                          printf(x);

enum GPUSOLVERTYPE {
	STEEPEST_DESCENT,
	GRADIENT_DESCENT,
	CONJUGATE_GRADIENT,
	CONJUGATE_GRADIENT_SQUARED,
	BICONJUGATE_GRADIENT,
	BICONJUGATE_GRADIENT_STAB,
	MINIMUM_RESIDUAL,
	QUASAI_MINIMUM_RESIDUAL,
	ACCELERATED_PROJECTED_GRADIENT_DESCENT,
	APGDRS,
	BLOCK_JACOBI
};

#define shape_type int

//#define SPHERE 0
//#define ELLIPSOID 1
//#define BOX 2
//#define CYLINDER 3
//#define CONVEXHULL 4
//#define TRIANGLEMESH 5
//#define BARREL 6
//#define RECT 7             //Currently implemented on GPU only
//#define DISC 8             //Currently implemented on GPU only
//#define ELLIPSE 9          //Currently implemented on GPU only
//#define CAPSULE 10         //Currently implemented on GPU only
//#define CONE 11            //Currently implemented on GPU only

#define Vector_ZERO_EPSILON 1e-8
#define MIN_ZERO_EPSILON 1.1754943508222875E-38
#define EPS FLT_EPSILON
#define kCollideEpsilon  1e-6f

#endif
<|MERGE_RESOLUTION|>--- conflicted
+++ resolved
@@ -76,13 +76,8 @@
 #define custom_vector thrust::host_vector
 #endif
 
-<<<<<<< HEAD
-
-//#define PRINT_DEBUG_GPU
-=======
 //#define PRINT_LEVEL_1
 //#define PRINT_LEVEL_2
->>>>>>> 2a5cdceb
 
 //defines to cast thrust vectors as raw pointers
 #define CASTC1(x) (char*)thrust::raw_pointer_cast(&x[0])

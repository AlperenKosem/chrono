--- conflicted
+++ resolved
@@ -382,7 +382,6 @@
                                                      std::shared_ptr<ChMaterialSurface> mat,
                                                      int side)
     : CuriosityPart(name, rel_pos, mat, false) {
-<<<<<<< HEAD
     switch (which) {
         case 0:
             m_mesh_name = "curiosity_bar_L";
@@ -393,9 +392,6 @@
         case 2:
             m_mesh_name = "curiosity_balancer";
     }
-=======
-    m_mesh_name = (side == 0) ? "curiosity_bar_L" : "curiosity_bar_R";
->>>>>>> 6d7861c2
     m_color = ChColor(0.4f, 0.4f, 0.7f);
 
     CalcMassProperties(1000);
